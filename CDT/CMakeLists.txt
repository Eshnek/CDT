--- conflicted
+++ resolved
@@ -28,13 +28,6 @@
 option(CDT_USE_64_BIT_INDEX_TYPE
     "If enabled 64bits are used to store vertex/triangle index types. Otherwise 32bits are used (up to 4.2bn items)"
     ON)
-<<<<<<< HEAD
-
-option(CDT_ENABLE_TESTING
-    "If enabled tests target will ge generated)"
-    OFF)
-=======
->>>>>>> 6fcd4f2f
 
 # check if Boost is needed
 if(cxx_std_11 IN_LIST CMAKE_CXX_COMPILE_FEATURES)
